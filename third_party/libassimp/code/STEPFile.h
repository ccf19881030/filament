--- conflicted
+++ resolved
@@ -142,11 +142,7 @@
     struct TypeError : DeadlyImportError {
         enum {
             ENTITY_NOT_SPECIFIED = 0xffffffffffffffffLL,
-<<<<<<< HEAD
-            ENTITY_NOT_SPECIFIED_32 = -1u
-=======
             ENTITY_NOT_SPECIFIED_32 = 0x00000000ffffffff
->>>>>>> 4be93cbd
         };
 
         TypeError (const std::string& s,uint64_t entity = ENTITY_NOT_SPECIFIED, uint64_t line = SyntaxError::LINE_NOT_SPECIFIED);
